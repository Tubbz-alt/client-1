--- conflicted
+++ resolved
@@ -79,22 +79,12 @@
   }
 
   static parseRoute (store, currentPath, nextPath) {
-    const componentAtTop = {
-      component: Devices,
-      hideNavBar: true,
-      mapStateToProps: state => Object.assign({}, state.login, state.devices)
-    }
-
     return {
-<<<<<<< HEAD
-      componentAtTop,
-      parseNextRoute: null
-=======
+      parseNextRoute: null,
       componentAtTop: {
-        title: 'Devices',
-        mapStateToProps: state => state.devices
+        hideNavBar: true,
+        mapStateToProps: state => Object.assign({}, state.login, state.devices)
       }
->>>>>>> eed0dc6c
     }
   }
 }
