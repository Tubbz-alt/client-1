--- conflicted
+++ resolved
@@ -15,7 +15,6 @@
   isBroken: boolean,
 }
 
-<<<<<<< HEAD
 export type Actions = NotificationsRefresh | NotificationsRefreshed
 
 export type NotificationsState = {
@@ -29,7 +28,8 @@
 
 export type State = {
   notifications: NotificationsState,
-=======
+}
+
 const levelToPrice: {[key: PlanLevel]: string} = {
   'Basic': 'Free',
   'Gold': '$7/mo',
@@ -81,5 +81,4 @@
   levelToSpace,
   levelToStars,
   plans,
->>>>>>> 3a11cef3
 }