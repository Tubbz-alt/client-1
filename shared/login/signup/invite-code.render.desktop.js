/* @flow */
/* eslint-disable react/prop-types */

import React, {Component} from 'react'
import {globalStyles} from '../../styles/style-guide'
import {Text, Input, Button, Icon} from '../../common-adapters'
import Container from '../forms/container'
import type {Props} from './invite-code.render'

export default class Render extends Component {
  props: Props;

  state: {
    inviteCode: ?string
  };

  constructor (props: Props) {
    super(props)
    this.state = {
      inviteCode: this.props.inviteCode || ''
    }
  }

  render () {
    const submitInviteCode = () => {
      this.props.onInviteCodeSubmit(this.state.inviteCode)
    }

    return (
      <Container onBack={this.props.onBack} style={styles.container}>
        <Text style={styles.header} type='Header'>Type in your invite code:</Text>
        <Icon style={styles.icon} type='invite-code-m'/>
<<<<<<< HEAD
        <Input autoFocus style={styles.input} hintText='goddess brown result reject' value={this.state.inviteCode || ''} errorText={this.props.inviteCodeErrorText} onEnterKeyDown={submitInviteCode} onChange={event => this.setState({inviteCode: event.target.value})}/>
=======
        <Input style={styles.input} hintText='goddess brown result reject' value={this.state.inviteCode} errorText={this.props.inviteCodeErrorText} onEnterKeyDown={submitInviteCode} onChange={event => this.setState({inviteCode: event.target.value})}/>
>>>>>>> 2d7f2d89
        <Button style={styles.button} type='Primary' label='Continue' onClick={submitInviteCode} disabled={!this.state.inviteCode}/>
        <Text style={styles.text} type='Body'>Not invited?</Text>
        <Text type='BodyPrimaryLink' onClick={this.props.onRequestInvite}>Request an invite code</Text>
      </Container>
    )
  }
}

const styles = {
  button: {
    marginTop: 10,
    marginRight: 0,
    alignSelf: 'flex-end'
  },
  container: {
    ...globalStyles.flexBoxColumn,
    alignItems: 'center'
  },
  continue: {
    justifyContent: 'flex-end'
  },
  header: {
    marginTop: 30
  },
  icon: {
    marginTop: 75
  },
  input: {
    alignSelf: 'stretch',
    height: 45,
    marginTop: 75
  },
  text: {
    marginTop: 40
  }
}<|MERGE_RESOLUTION|>--- conflicted
+++ resolved
@@ -30,11 +30,7 @@
       <Container onBack={this.props.onBack} style={styles.container}>
         <Text style={styles.header} type='Header'>Type in your invite code:</Text>
         <Icon style={styles.icon} type='invite-code-m'/>
-<<<<<<< HEAD
-        <Input autoFocus style={styles.input} hintText='goddess brown result reject' value={this.state.inviteCode || ''} errorText={this.props.inviteCodeErrorText} onEnterKeyDown={submitInviteCode} onChange={event => this.setState({inviteCode: event.target.value})}/>
-=======
         <Input style={styles.input} hintText='goddess brown result reject' value={this.state.inviteCode} errorText={this.props.inviteCodeErrorText} onEnterKeyDown={submitInviteCode} onChange={event => this.setState({inviteCode: event.target.value})}/>
->>>>>>> 2d7f2d89
         <Button style={styles.button} type='Primary' label='Continue' onClick={submitInviteCode} disabled={!this.state.inviteCode}/>
         <Text style={styles.text} type='Body'>Not invited?</Text>
         <Text type='BodyPrimaryLink' onClick={this.props.onRequestInvite}>Request an invite code</Text>
