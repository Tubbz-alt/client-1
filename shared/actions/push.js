// @flow
import logger from '../logger'
import * as Chat2Gen from './chat2-gen'
import * as PushGen from './push-gen'
import * as ChatTypes from '../constants/types/chat2'
import * as RPCChatTypes from '../constants/types/rpc-chat-gen'
import * as Saga from '../util/saga'
import * as RPCTypes from '../constants/types/rpc-gen'
import {isMobile} from '../constants/platform'
import {chatTab} from '../constants/tabs'
import {switchTo} from './route-tree'
import {createShowUserProfile} from './profile-gen'
import {
  requestPushPermissions,
  configurePush,
  displayNewMessageNotification,
  clearAllNotifications,
  setNoPushPermissions,
} from './platform-specific'

import type {TypedState} from '../constants/reducer'

const pushSelector = ({push: {token, tokenType}}: TypedState) => ({token, tokenType})
const deviceIDSelector = ({config: {deviceID}}: TypedState) => deviceID

function permissionsNoSaga() {
  return Saga.sequentially([
    Saga.call(setNoPushPermissions),
    Saga.put(PushGen.createPermissionsRequesting({requesting: false})),
    Saga.put(PushGen.createPermissionsPrompt({prompt: false})),
  ])
}

function* permissionsRequestSaga(): Saga.SagaGenerator<any, any> {
  try {
    yield Saga.put(PushGen.createPermissionsRequesting({requesting: true}))

    logger.info('Requesting permissions')
    const permissions = yield Saga.call(requestPushPermissions)
    logger.info('Permissions:', permissions)
    // TODO(gabriel): Set permissions we have in store, might want it at some point?
  } finally {
    yield Saga.put(PushGen.createPermissionsRequesting({requesting: false}))
    yield Saga.put(PushGen.createPermissionsPrompt({prompt: false}))
  }
}

function* pushNotificationSaga(notification: PushGen.NotificationPayload): Saga.SagaGenerator<any, any> {
  logger.info('Push notification:', notification)
  const payload = notification.payload.notification
  if (payload) {
    // Handle types that are not from user interaction
    if (payload.type === 'chat.newmessageSilent') {
      logger.info('Push notification: silent notification received')
      try {
        const unboxRes = yield Saga.call(RPCChatTypes.localUnboxMobilePushNotificationRpcPromise, {
          convID: payload.c || '',
          // $FlowIssue payload.t isn't ConversationMembersType
          membersType: typeof payload.t === 'string' ? parseInt(payload.t) : payload.t,
          payload: payload.m || '',
          pushIDs: typeof payload.p === 'string' ? JSON.parse(payload.p) : payload.p,
        })
        if (payload.x && payload.x > 0) {
          const num = payload.x
          const ageMS = Date.now() - num * 1000
          if (ageMS > 15000) {
            logger.info('Push notification: silent notification is stale:', ageMS)
            return
          }
        }
        if (unboxRes) {
          yield Saga.call(displayNewMessageNotification, unboxRes, payload.c, payload.b, payload.d)
        }
      } catch (err) {
        logger.info('failed to unbox silent notification', err)
      }
    } else if (payload.type === 'chat.readmessage') {
      logger.info('Push notification: read message notification received')
      const b = typeof payload.b === 'string' ? parseInt(payload.b) : payload.b
      if (b === 0) {
        clearAllNotifications()
      }
    }

    // Handle types from user interaction
    if (payload.userInteraction) {
      if (payload.type === 'chat.newmessage') {
        const {convID} = payload
        // Check for conversation ID so we know where to navigate to
        if (!convID) {
          logger.error('Push chat notification payload missing conversation ID')
          return
        }
<<<<<<< HEAD
        yield Saga.put(
          Chat2Gen.createSelectConversation({
            conversationIDKey: ChatTypes.stringToConversationIDKey(convID),
            fromUser: true,
          })
        )
=======
        // Short term hack: this just ensures that the service definitely knows we are now in the
        // foreground for the GetThreadLocal call coming from selectConversation.
        yield Saga.call(RPCTypes.appStateUpdateAppStateRpcPromise, {
          state: RPCTypes.appStateAppState.foreground,
        })
        yield Saga.put(ChatGen.createSelectConversation({conversationIDKey: convID, fromUser: true}))
>>>>>>> afbd7344
        yield Saga.put(switchTo([chatTab]))
      } else if (payload.type === 'follow') {
        const {username} = payload
        if (!username) {
          logger.error('Follow notification payload missing username', JSON.stringify(payload))
          return
        }
        logger.info('Push notification: follow received, follower= ', username)
        yield Saga.put(createShowUserProfile({username}))
      } else {
        logger.error('Push notification payload missing or unknown type')
      }
    }
  }
}

function pushTokenSaga(action: PushGen.PushTokenPayload) {
  const {token, tokenType} = action.payload
  return Saga.sequentially([
    Saga.put(PushGen.createUpdatePushToken({token, tokenType})),
    Saga.put(PushGen.createSavePushToken()),
  ])
}

function* savePushTokenSaga(): Saga.SagaGenerator<any, any> {
  try {
    const state: TypedState = yield Saga.select()
    const {token, tokenType} = pushSelector(state)
    const deviceID = deviceIDSelector(state)
    if (!deviceID) {
      throw new Error('No device available for saving push token')
    }
    if (!token) {
      throw new Error('No push token available to save')
    }

    const args = [
      {key: 'push_token', value: token},
      {key: 'device_id', value: deviceID},
      {key: 'token_type', value: tokenType || ''},
    ]

    yield Saga.call(RPCTypes.apiserverPostRpcPromise, {
      args,
      endpoint: 'device/push_token',
    })
  } catch (err) {
    logger.warn('Error trying to save push token:', err)
  }
}

function* configurePushSaga(): Saga.SagaGenerator<any, any> {
  if (isMobile) {
    const chan = yield Saga.call(configurePush)

    while (true) {
      const action = yield Saga.take(chan)
      yield Saga.put(action)
    }
  }
}

function* deletePushTokenSaga(): Saga.SagaGenerator<any, any> {
  try {
    const state: TypedState = yield Saga.select()
    const {tokenType} = pushSelector(state)
    if (!tokenType) {
      // No push token to remove.
      logger.info('Not deleting push token -- none to remove')
      return
    }

    const deviceID = deviceIDSelector(state)
    if (!deviceID) {
      throw new Error('No device id available for saving push token')
    }

    const args = [{key: 'device_id', value: deviceID}, {key: 'token_type', value: tokenType}]

    yield Saga.call(RPCTypes.apiserverDeleteRpcPromise, {
      endpoint: 'device/push_token',
      args: args,
    })
  } catch (err) {
    logger.warn('Error trying to delete push token:', err)
  }
}

function* pushSaga(): Saga.SagaGenerator<any, any> {
  yield Saga.safeTakeLatest(PushGen.permissionsRequest, permissionsRequestSaga)
  yield Saga.safeTakeLatestPure(PushGen.permissionsNo, permissionsNoSaga)
  yield Saga.safeTakeLatestPure(PushGen.pushToken, pushTokenSaga)
  yield Saga.safeTakeLatest(PushGen.savePushToken, savePushTokenSaga)
  yield Saga.safeTakeLatest(PushGen.configurePush, configurePushSaga)
  yield Saga.safeTakeEvery(PushGen.notification, pushNotificationSaga)
}

export default pushSaga

export {deletePushTokenSaga}<|MERGE_RESOLUTION|>--- conflicted
+++ resolved
@@ -91,21 +91,17 @@
           logger.error('Push chat notification payload missing conversation ID')
           return
         }
-<<<<<<< HEAD
+        // Short term hack: this just ensures that the service definitely knows we are now in the
+        // foreground for the GetThreadLocal call coming from selectConversation.
+        yield Saga.call(RPCTypes.appStateUpdateAppStateRpcPromise, {
+          state: RPCTypes.appStateAppState.foreground,
+        })
         yield Saga.put(
           Chat2Gen.createSelectConversation({
             conversationIDKey: ChatTypes.stringToConversationIDKey(convID),
             fromUser: true,
           })
         )
-=======
-        // Short term hack: this just ensures that the service definitely knows we are now in the
-        // foreground for the GetThreadLocal call coming from selectConversation.
-        yield Saga.call(RPCTypes.appStateUpdateAppStateRpcPromise, {
-          state: RPCTypes.appStateAppState.foreground,
-        })
-        yield Saga.put(ChatGen.createSelectConversation({conversationIDKey: convID, fromUser: true}))
->>>>>>> afbd7344
         yield Saga.put(switchTo([chatTab]))
       } else if (payload.type === 'follow') {
         const {username} = payload
