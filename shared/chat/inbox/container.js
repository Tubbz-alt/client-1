--- conflicted
+++ resolved
@@ -65,8 +65,12 @@
   (
     inboxBigChannels,
     inboxBigChannelsToTeam
-  ): {[teamname: string]: {[channelname: string]: Types.ConversationIDKey}} => {
-    const teamToChannels: {[teamname: string]: {[channelname: string]: Types.ConversationIDKey}} = {}
+  ): {
+    [teamname: string]: {[channelname: string]: Types.ConversationIDKey},
+  } => {
+    const teamToChannels: {
+      [teamname: string]: {[channelname: string]: Types.ConversationIDKey},
+    } = {}
     inboxBigChannelsToTeam.forEach((teamname, id) => {
       if (!teamToChannels[teamname]) {
         teamToChannels[teamname] = {}
@@ -118,7 +122,10 @@
     const showSmallTeamsExpandDivider = !!(bigRows.length && smallTeamsRowsToHideCount)
     const truncate = showSmallTeamsExpandDivider && !smallTeamsExpanded
     const smallIDsToShow = truncate ? smallIDs.slice(0, smallTeamsCollapsedMaxShown) : smallIDs
-    const smallToShow = smallIDsToShow.map(conversationIDKey => ({conversationIDKey, type: 'small'}))
+    const smallToShow = smallIDsToShow.map(conversationIDKey => ({
+      conversationIDKey,
+      type: 'small',
+    }))
     const smallIDsHidden = truncate ? smallIDs.slice(smallTeamsCollapsedMaxShown) : []
 
     const divider = showSmallTeamsExpandDivider ? [{type: 'divider'}] : []
@@ -233,10 +240,9 @@
     isLoading: inboxGlobalUntrustedState === 'loading' || state.chat.get('inboxSyncingState') === 'syncing',
     neverLoaded: inboxGlobalUntrustedState === 'unloaded',
     _user: Constants.getYou(state),
-    showNewConversation: state.chat.get('inSearch') ||
-      (selectedConversationIDKey &&
-        // $FlowIssue this is a string
-        Constants.isPendingConversationIDKey(selectedConversationIDKey)),
+    showNewConversation:
+      state.chat.get('inSearch') ||
+      (selectedConversationIDKey && Constants.isPendingConversationIDKey(selectedConversationIDKey)),
   }
 }
 
@@ -245,7 +251,10 @@
   loadInbox: () => dispatch(ChatGen.createLoadInbox()),
   _onSelectNext: (rows: Array<Inbox.RowItemSmall | Inbox.RowItemBig>, direction: -1 | 1) =>
     dispatch(
-      ChatGen.createSelectNext({rows: rows.map(r => ({conversationIDKey: r.conversationIDKey})), direction})
+      ChatGen.createSelectNext({
+        rows: rows.map(r => ({conversationIDKey: r.conversationIDKey})),
+        direction,
+      })
     ),
   onHotkey: (cmd: string) => {
     if (cmd.endsWith('+n')) {
@@ -261,9 +270,17 @@
   onSetFilter: (filter: string) => dispatch(ChatGen.createSetInboxFilter({filter})),
   onUntrustedInboxVisible: (conversationIDKeys: Array<Types.ConversationIDKey>) => {
     // dispatch(ChatGen.createUnboxConversations({conversationIDKeys, reason: 'untrusted inbox visible'}))
-    dispatch(Chat2Gen.createMetaNeedsUpdating({conversationIDKeys, reason: 'untrusted inbox visible'}))
+    dispatch(
+      Chat2Gen.createMetaNeedsUpdating({
+        conversationIDKeys,
+        reason: 'untrusted inbox visible',
+      })
+    )
   },
-  toggleSmallTeamsExpanded: () => setRouteState({smallTeamsExpanded: !routeState.get('smallTeamsExpanded')}),
+  toggleSmallTeamsExpanded: () =>
+    setRouteState({
+      smallTeamsExpanded: !routeState.get('smallTeamsExpanded'),
+    }),
   refreshInbox: (force: boolean) => dispatch(Chat2Gen.createInboxRefresh()),
 })
 
@@ -295,12 +312,9 @@
     smallTeamsExpanded: stateProps.smallTeamsExpanded,
     toggleSmallTeamsExpanded: dispatchProps.toggleSmallTeamsExpanded,
     filterFocusCount: ownProps.filterFocusCount,
-<<<<<<< HEAD
     inSearch: stateProps.inSearch,
     refreshInbox: dispatchProps.refreshInbox,
-=======
     showNewConversation: stateProps.showNewConversation,
->>>>>>> 07b43888
   }
 }
 
@@ -319,6 +333,6 @@
         // Get team counts for team headers in the inbox
         this.props.getTeams()
       }
-    }
+    },
   })
 )(Inbox.default)